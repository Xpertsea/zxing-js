{
    "name": "@zxing/library",
    "version": "0.5.0",
    "description": "TypeScript port of ZXing multi-format 1D/2D barcode image processing library, with Code128 and ITF support.",
    "keywords": [
        "reader",
        "writer",
        "decode",
        "encode",
        "scanner",
        "generator",
        "barcode",
        "qr-code",
        "code-128",
        "ITF",
        "i2of5",
        "typescript",
        "zxing-typescript",
        "zxing"
    ],
    "authors": [
        {
            "name": "Adrian Toșcă"
        },
        {
            "name": "David Werth",
            "email": "werth.david@gmail.com"
        },
        {
            "name": "Luiz Barni",
            "email": "machado@odahcam.com"
        },
        {
            "name": "Ricardo Sousa",
            "email": "sousa.ricardo10@gmail.com"
        },
        {
            "name": "Tjieco"
        }
    ],
    "license": "MIT",
    "bugs": "https://github.com/zxing-js/library/issues/new",
    "repository": {
        "type": "git",
        "url": "https://github.com/zxing-js/library"
    },
    "private": false,
    "main": "./bundles/library.js",
    "es2015": "./bundles/library.min.js",
    "module": "./esm5/index.js",
    "typings": "./esm5/index.d.ts",
    "scripts": {
        "clean": "shx rm -rf bundles esm5",
        "build": "yarn clean && tsc && tsc --target es2017 --outDir esm5 && webpack && webpack --env.prod",
        "test": "mocha-webpack --webpack-config webpack.config.test.js src/test.js --timeout 20000",
        "lint": "tslint src/**/*.ts"
    },
    "dependencies": {
        "sharp": "^0.20.0",
        "text-encoding": "^0.6.4"
    },
    "devDependencies": {
        "@types/async": "^2.0.47",
        "@types/chai": "^4.1.2",
        "@types/mocha": "^2.2.48",
        "@types/node": "^8.10.15",
        "@types/seedrandom": "^2.4.27",
        "@types/sharp": "^0.17.7",
        "@types/text-encoding": "^0.0.32",
        "async": "^2.6.0",
        "awesome-typescript-loader": "^3.1.3",
        "chai": "^4.1.2",
        "eslint": "^4.19.1",
        "jasmine": "^3.0.0",
        "karma": "^2.0.0",
        "karma-chai": "^0.1.0",
        "karma-chrome-launcher": "^2.2.0",
        "karma-coverage": "^1.1.2",
        "karma-jasmine": "^1.1.2",
        "karma-jasmine-html-reporter": "^0.2.2",
        "karma-mocha": "^1.3.0",
        "karma-phantomjs-launcher": "^1.0.4",
        "karma-remap-coverage": "^0.1.5",
        "karma-sinon": "^1.0.5",
        "karma-sourcemap-loader": "^0.3.7",
        "karma-typescript": "^3.0.9",
        "karma-typescript-preprocessor": "^0.3.1",
        "karma-typescript-preprocessor2": "^1.2.1",
        "karma-webpack": "^2.0.9",
        "mocha": "4.1.0",
        "mocha-webpack": "^0.7.0",
        "phantomjs-prebuilt": "^2.1.16",
        "seedrandom": "^2.4.3",
        "shx": "0.2.2",
        "sinon": "^4.2.2",
        "ts-loader": "^3.5.0",
<<<<<<< HEAD
        "tslint": "^5.9.1",
        "typescript": "~2.7.1",
        "uglify-js": "^3.3.10",
=======
        "tslint": "^5.10.0",
        "typescript": "^2.7.1",
        "uglify-js": "^3.3.25",
>>>>>>> aeb8dbbb
        "uglifyjs-webpack-plugin": "^1.1.8",
        "webpack": "^3.12.0",
        "webpack-config-utils": "2.3.0",
        "webpack-node-externals": "^1.6.0"
    }
}<|MERGE_RESOLUTION|>--- conflicted
+++ resolved
@@ -94,15 +94,9 @@
         "shx": "0.2.2",
         "sinon": "^4.2.2",
         "ts-loader": "^3.5.0",
-<<<<<<< HEAD
-        "tslint": "^5.9.1",
+        "tslint": "^5.10.0",
         "typescript": "~2.7.1",
-        "uglify-js": "^3.3.10",
-=======
-        "tslint": "^5.10.0",
-        "typescript": "^2.7.1",
         "uglify-js": "^3.3.25",
->>>>>>> aeb8dbbb
         "uglifyjs-webpack-plugin": "^1.1.8",
         "webpack": "^3.12.0",
         "webpack-config-utils": "2.3.0",
