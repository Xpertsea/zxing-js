const nodeExternals = require('webpack-node-externals');
const path = require('path');

const { ProvidePlugin } = require('webpack');

module.exports = (env, argv) => {

    const isDebug = env == 'dbg';
    const loaders = [];

    if (!isDebug) {
        loaders.push('istanbul-instrumenter-loader');
    }

    loaders.push('ts-loader');

    return {
        mode: 'development',
        entry: './src/index.ts',
        resolve: {
            extensions: ['.ts'],
        },
        module: {
            rules: [{
                test: /\.ts$/,
                exclude: /node_modules/,
<<<<<<< HEAD
                include: [path.resolve('src'), path.resolve('test')], // instrument only testing sources with Istanbul, after ts-loader runs
                use: ifDebug('ts-loader', ['istanbul-instrumenter-loader', 'ts-loader'])
=======
                include: path.resolve('src'), // instrument only testing sources with Istanbul, after ts-loader runs
                use: loaders
>>>>>>> ea54f92d
            }],
        },
        plugins: [
          new ProvidePlugin({
            'TextDecoder': ['text-encoding', 'TextDecoder'],
            'TextEncoder': ['text-encoding', 'TextEncoder'],
          })
        ],
        target: 'node',  // webpack should compile node compatible code
        externals: [nodeExternals()], // in order to ignore all modules in node_modules folder
        devtool: 'inline-cheap-module-source-map'
    };
};<|MERGE_RESOLUTION|>--- conflicted
+++ resolved
@@ -24,13 +24,8 @@
             rules: [{
                 test: /\.ts$/,
                 exclude: /node_modules/,
-<<<<<<< HEAD
                 include: [path.resolve('src'), path.resolve('test')], // instrument only testing sources with Istanbul, after ts-loader runs
                 use: ifDebug('ts-loader', ['istanbul-instrumenter-loader', 'ts-loader'])
-=======
-                include: path.resolve('src'), // instrument only testing sources with Istanbul, after ts-loader runs
-                use: loaders
->>>>>>> ea54f92d
             }],
         },
         plugins: [
